# Dpl [![Build Status](https://travis-ci.org/travis-ci/dpl.svg?branch=master)](https://travis-ci.org/travis-ci/dpl) [![Code Climate](https://codeclimate.com/github/travis-ci/dpl.png)](https://codeclimate.com/github/travis-ci/dpl) [![Gem Version](https://badge.fury.io/rb/dpl.png)](http://badge.fury.io/rb/dpl) [![Coverage Status](https://coveralls.io/repos/travis-ci/dpl/badge.svg?branch=master&service=github)](https://coveralls.io/github/travis-ci/dpl?branch=master)

## Writing and Testing a New Deployment Provider and new functionalities

See [TESTING.md](TESTING.md).

## Supported Providers:
Dpl supports the following providers:

* [Anynines](#anynines)
* [AppFog](#appfog)
* [Atlas by HashiCorp](#atlas)
* [AWS CodeDeploy](#aws-codedeploy)
* [AWS Elastic Beanstalk](#elastic-beanstalk)
* [AWS OpsWorks](#opsworks)
* [Azure Web Apps](#azure-web-apps)
* [Bintray](#bintray)
* [BitBalloon](#bitballoon)
* [Bluemix Cloud Foundry](#bluemix-cloud-foundry)
* [Boxfuse](#boxfuse)
* [Catalyze](#catalyze)
* [Chef Supermarket](#chef-supermarket)
* [Cloud 66](#cloud-66)
* [Cloud Foundry](#cloud-foundry)
* [Deis](#deis)
* [Divshot.io](#divshotio)
* [Engine Yard](#engine-yard)
* [ExoScale](#exoscale)
* [Firebase](#firebase)
* [Github Pages](#github-pages)
* [Github Releases](#github-releases)
* [Google App Engine (experimental)](#google-app-engine)
* [Google Cloud Storage](#google-cloud-storage)
* [Hackage](#hackage)
* [Heroku](#heroku)
* [Lambda](#lambda)
* [Launchpad](#launchpad)
* [Modulus](#modulus)
* [Nodejitsu](#nodejitsu)
* [NPM](#npm)
* [OpenShift](#openshift)
* [packagecloud](#packagecloud)
* [Puppet Forge](#puppet-forge)
* [PyPi](#pypi)
* [Rackspace Cloud Files](#rackspace-cloud-files)
* [RubyGems](#rubygems)
* [S3](#s3)
* [Scalingo](#scalingo)
* [Script](#script)
* [Surge.sh](#surgesh)
* [TestFairy](#testfairy)

## Installation:

Dpl is published to rubygems.

* Dpl requires ruby with a version greater than 1.9.3
* To install: `gem install dpl`

## Usage:

###Security Warning:

Running dpl in a terminal that saves history is insecure as your password/api key will be saved as plain text by it.

###Global Flags
* `--provider=<provider>` sets the provider you want to deploy to. Every provider has slightly different flags, which are documented in the section about your provider following.
*  Dpl will deploy by default from the latest commit. Use the `--skip_cleanup`  flag to deploy from the current file state. Note that many providers deploy by git and could ignore this option.

### Heroku:

#### Options:
* **api-key**: Heroku API Key
* **strategy**: Deployment strategy for Dpl. Defaults to `api`. Other options are `git`, `git ssh`, and `git deploykey`.
* **app**: Heroku app name. Defaults to the name of your git repo.
* **username**: heroku username. Not necessary if api-key is used. Requires git strategy.
* **password**: heroku password. Not necessary if api-key is used. Requires git strategy.

#### API vs Git vs Anvil Deploy:
* API deploy will tar up the current directory (minus the git repo) and send it to Heroku.
* Git deploy will send the contents of the git repo only, so may not contain any local changes.
* Anvil deploys are no longer supported since Heroku shut down the Anvil service.
* The Git strategy allows using *user* and *password* instead of *api-key*.
* When using Git, Heroku might send you an email for every deploy, as it adds a temporary SSH key to your account.

#### Examples:

    dpl --provider=heroku --api-key=`heroku auth:token`
    dpl --provider=heroku --strategy=git --username=<username> --password=<password>  --app=<application>


### Bintray:

#### Options:

* **file**: Path to a descriptor file, containing information for the Bintray upload.
* **user**: Bintray user
* **key**: Bintray API key
* **passphrase**: Optional. In case a passphrase is configured on Bintray and GPG signing is used.
* **dry-run**: Optional. If set to true, skips sending requests to Bintray. Useful for testing your configuration.

#### Descriptor file example:
```groovy
{
	/* Bintray package information.
	   In case the package already exists on Bintray, only the name, repo and subject
	   fields are mandatory. */

	"package": {
		"name": "auto-upload", // Bintray package name
		"repo": "myRepo", // Bintray repository name
		"subject": "myBintrayUser", // Bintray subject (user or organization)
		"desc": "I was pushed completely automatically",
		"website_url": "www.jfrog.com",
 		"issue_tracker_url": "https://github.com/bintray/bintray-client-java/issues",
 		"vcs_url": "https://github.com/bintray/bintray-client-java.git",
		"github_use_tag_release_notes": true,
		"github_release_notes_file": "RELEASE.txt",
 		"licenses": ["MIT"],
 		"labels": ["cool", "awesome", "gorilla"],
 		"public_download_numbers": false,
 		"public_stats": false,
 		"attributes": [{"name": "att1", "values" : ["val1"], "type": "string"},
     				   {"name": "att2", "values" : [1, 2.2, 4], "type": "number"},
     				   {"name": "att5", "values" : ["2014-12-28T19:43:37+0100"], "type": "date"}]
 	},

	/* Package version information.
	   In case the version already exists on Bintray, only the name fields is mandatory. */

	"version": {
		"name": "0.5",
		"desc": "This is a version",
		"released": "2015-01-04",
		"vcs_tag": "0.5",
	 	"attributes": [{"name": "VerAtt1", "values" : ["VerVal1"], "type": "string"},
  					   {"name": "VerAtt2", "values" : [1, 3.2, 5], "type": "number"},
					   {"name": "VerAtt3", "values" : ["2015-01-01T19:43:37+0100"], "type": "date"}],
		"gpgSign": false
	},

	/* Configure the files you would like to upload to Bintray and their upload path.
	You can define one or more groups of patterns.
	Each group contains three patterns:

	includePattern: Pattern in the form of Ruby regular expression, indicating the path of files to be uploaded to Bintray.
	excludePattern: Optional. Pattern in the form of Ruby regular expression, indicating the path of files to be removed from the list of files specified by the includePattern.
	uploadPattern: Upload path on Bintray. The path can contain symbols in the form of $1, $2,... that are replaced with capturing groups defined in the include pattern.

	In the example below, the following files are uploaded,
	1. All gem files located under build/bin/ (including sub directories),
	except for files under a the do-not-deploy directory.
	The files will be uploaded to Bintray under the gems folder.
	2. All files under build/docs. The files will be uploaded to Bintray under the docs folder.

	Note: Regular expressions defined as part of the includePattern property must be wrapped with brackets. */

	"files":
		[
		{"includePattern": "build/bin(.*)*/(.*\.gem)", "excludePattern": ".*/do-not-deploy/.*", "uploadPattern": "gems/$2"},
		{"includePattern": "build/docs/(.*)", "uploadPattern": "docs/$1"}
		],
	"publish": true
}
```

#### Debian Upload

When artifacts are uploaded to a Debian repository using the Automatic index layout, the Debian distribution information is required and must be specified. The information is specified in the descriptor file by the matrixParams as part of the files closure as shown in the following example:
```groovy
    "files":
        [{"includePattern": "build/bin/(.*\.deb)", "uploadPattern": "$1",
		"matrixParams": {
			"deb_distribution": "vivid",
			"deb_component": "main",
			"deb_architecture": "amd64"}
		}
	]
```

#### Examples:
    dpl --provider=bintray --file=<path> --user=<username> --key=<api-key>
    dpl --provider=bintray --file=<path> --user=<username> --key=<api-key> --passphrase=<passphrase>


### Boxfuse

Boxfuse will transform your .jar or .war file of your JVM-based application into a minimal machine image based upon which it will launch EC2 instances on AWS.

#### Options

* **user**: Your Boxfuse user
* **secret**: Your Boxfuse secret
* **configfile**: The Boxfuse configuration file to use (default: boxfuse.conf)
* **payload**: The file to use as a payload for the image
* **app**: The Boxfuse app to deploy (default: auto-detected based on payload file name)
* **version**: The version to assign to the image (default: auto-detected based on payload file name)
* **env**: The Boxfuse environment to deploy to (default: test)

All options can also be configured directly in boxfuse.conf as described in [the documentation](https://boxfuse.com/docs/commandline/#configuration).

#### Environment Variables

For authentication you can also use Travis CI secure environment variable:

* **BOXFUSE_USER**: Your Boxfuse user
* **BOXFUSE_SECRET**: Your Boxfuse secret

#### Examples
    dpl --provider=boxfuse
    dpl --provider=boxfuse --user=<your-boxfuse-user> --secret=<your-boxfuse-secret> --env=<your-boxfuse-environment>
    dpl --provider=boxfuse --configfile=<your-boxfuse-config-file>


### Nodejitsu:

#### Options:

* **username**: Nodejitsu Username
* **api-key**: Nodejitsu API Key

#### Examples:
    dpl --provider=nodejitsu --username=<username> --api-key=<api-key>


### Modulus

#### Options:

* **api-key** Modulus Authentication Token
* **project-name** Modulus Project to Deploy

#### Example:
    dpl --provider=modulus --api-key=<api-key> --project-name=<project-name>


### Engine Yard:

#### Options:

* **api-key**: Engine Yard Api Key
* **username**: Engine Yard username. Not necessary if api-key is used. Requires git strategy.
* **password**: Engine Yard password. Not necessary if api-key is used.
* **app**: Engine Yard Application name. Defaults to git repo's name.
* **environment**: Engine Yard Application Environment. Optional.
* **migrate**: Engine Yard migration commands. Optional.

#### Examples:

    dpl --provider=engineyard --api-key=<api-key>
    dpl --provider=engineyard --username=<username> --password=<password> --environment=staging
    dpl --provider=engineyard --api-key=<api-key> --app=<application> --migrate=`rake db:migrate`

### OpenShift:

#### Options:

* **user**: Openshift Username.
* **password**: Openshift Password.
* **domain**: Openshift Application Domain.
* **app**: Openshift Application. Defaults to git repo's name.

####Examples:

    dpl --provider=openshift --user=<username> --password=<password> --domain=<domain>
    dpl --provider=openshift --user=<username> --password=<password> --domain=<domain> --app=<app>

### RubyGems:

#### Options:

* **api-key**: Rubygems Api Key.

#### Examples:

    dpl --provider=rubygems --api-key=<api-key>

### PyPI:

#### Options:

* **user**: PyPI Username.
* **password**: PyPI Password.
* **server**: Optional. Only required if you want to release to a different index. Follows the form of 'https://mypackageindex.com/index'. Defaults to 'https://pypi.python.org/pypi'.
* **distributions**: Optional. A space-separated list of distributions to be uploaded to PyPI. Defaults to 'sdist'.
* **skip_upload_docs**: Optional. When set to `true`, documentation is not uploaded. Defaults to `false`.
* **docs_dir**: Optional. A path to the directory to upload documentation from. Defaults to 'build/docs'

#### Environment variables:

 * **PYPI_USER**: PyPI Username. Used if the `user` option is omitted.
 * **PYPI_PASSWORD**: PyPI Password. Used if the `password` option is omitted.
 * **PYPI_SERVER** Optional. Only required if you want to release to a different index. Used if the `server` option is omitted.
 * **PYPI_DISTRIBUTIONS** Optional. A space-separated list of distributions to be uploaded to PyPI. Used if the `distributions` option is omitted.
 * **PYPI_DOCS_DIR** Optional. A path to the directory to upload documentation from. Used if the `docs_dir` option is omitted.

#### Examples:

    dpl --provider=pypi --user=<username> --password=<password>
    dpl --provider=pypi --user=<username> --password=<password> --server='https://mypackageindex.com/index' --distributions='sdist bdist_wheel'

### NPM:

#### Options:

* **email**: NPM email.
* **api-key**: NPM api key. Can be retrieved from your ~/.npmrc file.

#### Examples:

    dpl --provider=npm --email=<email> --api-key=<api-key>

### S3:

#### Options:

* **access-key-id**: AWS Access Key ID. Can be obtained from [here](https://console.aws.amazon.com/iam/home?#security_credential).
* **secret-access-key**: AWS Secret Key. Can be obtained from [here](https://console.aws.amazon.com/iam/home?#security_credential).
* **bucket**: S3 Bucket.
* **region**: S3 Region. Defaults to us-east-1.
* **upload-dir**: S3 directory to upload to. Defaults to root directory.
* **storage-class**: S3 storage class to upload as. Defaults to "STANDARD". Other values are "STANDARD_IA" or "REDUCED_REDUNDANCY". Details can be found [here](https://aws.amazon.com/s3/storage-classes/).
* **server-side-encryption**: When set to `true`, use S3 Server Side Encryption (SSE-AES256). Defaults to `false`.
* **local-dir**: Local directory to upload from. Can be set from a global perspective (~/travis/build) or relative perspective (build) Defaults to project root.
* **detect-encoding**: Set HTTP header `Content-Encoding` for files compressed with `gzip` and `compress` utilities. Defaults to not set.
* **cache_control**: Set HTTP header `Cache-Control` to suggest that the browser cache the file. Defaults to `no-cache`. Valid options are `no-cache`, `no-store`, `max-age=<seconds>`,`s-maxage=<seconds>` `no-transform`, `public`, `private`.
* **expires**: This sets the date and time that the cached object is no longer cacheable. Defaults to not set. The date must be in the format `YYYY-MM-DD HH:MM:SS -ZONE`.
* **acl**: Sets the access control for the uploaded objects. Defaults to `private`. Valid options are `private`, `public_read`, `public_read_write`, `authenticated_read`, `bucket_owner_read`, `bucket_owner_full_control`.
* **dot_match**: When set to `true`, upload files starting a `.`.
* **index_document_suffix**: Set the index document of a S3 website.
* **default_text_charset**: Set the default character set to append to the content-type of text files you are uploading.

#### File-specific `Cache-Control` and `Expires` headers

It is possible to set file-specific `Cache-Control` and `Expires` headers using `value: file[, file]` format.

#### Environment variables:

 * **AWS_ACCESS_KEY_ID**: AWS Access Key ID. Used if the `access-key-id` option is omitted.
 * **AWS_SECRET_ACCESS_KEY**: AWS Secret Key. Used if the `secret-access-key` option is omitted.

##### Example:

    --cache_control="no-cache: index.html"
    --expires="\"2012-12-21 00:00:00 -0000\": *.css, *.js"

#### Examples:

    dpl --provider=s3 --access-key-id=<access-key-id> --secret-access-key=<secret-access-key> --bucket=<bucket> --acl=public_read
    dpl --provider=s3 --access-key-id=<access-key-id> --secret-access-key=<secret-access-key> --bucket=<bucket> --detect-encoding --cache_control=max-age=99999 --expires="2012-12-21 00:00:00 -0000"
    dpl --provider=s3 --access-key-id=<access-key-id> --secret-access-key=<secret-access-key> --bucket=<bucket> --region=us-west-2 --local-dir= BUILD --upload-dir=BUILDS

### Elastic Beanstalk:

#### Options:

 * **access-key-id**: AWS Access Key ID. Can be obtained from [here](https://console.aws.amazon.com/iam/home?#security_credential).
 * **secret-access-key**: AWS Secret Key. Can be obtained from [here](https://console.aws.amazon.com/iam/home?#security_credential).
 * **region**: AWS Region the Elastic Beanstalk app is running in. Defaults to 'us-east-1'. Please be aware that this must match the region of the elastic beanstalk app.
 * **app**: Elastic Beanstalk application name.
 * **env**: Elastic Beanstalk environment name which will be updated.
 * **zip_file**: The zip file that you want to deploy. _**Note:**_ you also need to use the `skip_cleanup` or the zip file you are trying to upload will be removed during cleanup.
 * **bucket_name**: Bucket name to upload app to.
 * **bucket_path**: Location within Bucket to upload app to.
 * **only_create_app_version**: only create the app version, don't actually deploy it.

#### Environment variables:

 * **ELASTIC_BEANSTALK_ENV**: Elastic Beanstalk environment name which will be updated. Is only used if `env` option is omitted.
 * **ELASTIC_BEANSTALK_LABEL**: Label name of the new version.
 * **ELASTIC_BEANSTALK_DESCRIPTION**: Description of the new version. Defaults to the last commit message.

#### Examples:

    dpl --provider=elasticbeanstalk --access-key-id=<access-key-id> --secret-access-key="<secret-access-key>" --app="example-app-name" --env="example-app-environment" --region="us-west-2"

### OpsWorks:

#### Options:

* **access-key-id**: AWS Access Key ID. Can be obtained from [here](https://console.aws.amazon.com/iam/home?#security_credential).
* **secret-access-key**: AWS Secret Key. Can be obtained from [here](https://console.aws.amazon.com/iam/home?#security_credential).
* **app-id**: The app ID.
* **instance-ids**: An instance id. (Use this option multiple times to specify multiple instance ids. Default: [])
* **layer-ids**: A layer id. (Use this option multiple times to specify multiple layer ids. Default: [])
* **migrate**: Migrate the database. (Default: false)
* **wait-until-deployed**: Wait until the app is deployed and return the deployment status. (Default: false)
* **custom_json**: Override custom_json options. If using this, default configuration will be overriden. See the code [here](https://github.com/travis-ci/dpl/blob/master/lib/dpl/provider/ops_works.rb#L43). More about `custom_json` [here](http://docs.aws.amazon.com/opsworks/latest/userguide/workingcookbook-json.html).

#### Environment variables:

 * **AWS_ACCESS_KEY_ID**: AWS Access Key ID. Used if the `access-key-id` option is omitted.
 * **AWS_SECRET_ACCESS_KEY**: AWS Secret Key. Used if the `secret-access-key` option is omitted.

#### Examples:

    dpl --provider=opsworks --access-key-id=<access-key-id> --secret-access-key=<secret-access-key> --app-id=<app-id> --migrate --wait-until-deployed
    dpl --provider=opsworks --access-key-id=<access-key-id> --secret-access-key=<secret-access-key> --app-id=<app-id> --layer-ids=<layer-id>

### Anynines:

#### Options:

* **username**: anynines username.
* **password**: anynines password.
* **organization**: anynines target organization.
* **space**: anynines target space

#### Examples:

    dpl --provider=anynines --username=<username> --password=<password> --organization=<organization> --space=<space>

### Appfog:

#### Options:

* **email**: Appfog Email.
* **password**: Appfog Password.
* **app**: Appfog App. Defaults to git repo's name.

#### Examples:

    dpl --provider=appfog --email=<email> --password=<password>
    dpl --provider=appfog --email=<email> --password=<password> --app=<app>

### Atlas:

The Atlas provider uses the [`atlas-upload-cli`](https://github.com/hashicorp/atlas-upload-cli) command. The [Atlas Upload CLI](https://github.com/hashicorp/atlas-upload-cli) is a lightweight command line interface for uploading application code to [Atlas](https://atlas.hashicorp.com/homepage?utm_source=github&utm_medium=travis-ci&utm_campaign=dpl) to kick off Atlas-based deployment processes from Travis CI.

You first need to create an [Atlas account](https://atlas.hashicorp.com/account/new?utm_source=github&utm_medium=travis-ci&utm_campaign=dpl), then, generate an [Atlas API token](https://atlas.hashicorp.com/settings/tokens) for Travis CI.

#### Options:

* **token** (Required): Atlas API token.
* **app** (Required): Atlas application name (`<atlas-username>/<app-name>`).
* **exclude**: Glob pattern of files or directories to exclude (this may be specified multiple times).
* **include**: Glob pattern of files/directories to include (this may be specified multiple times, any excludes will override conflicting includes).
* **address**: The address of the Atlas server.
* **vcs**: Use VCS to determine which files to include/exclude.
* **metadata**: Arbitrary key-value (string) metadata to be sent with the upload; may be specified multiple times.
* **debug**: Turn on debug output.
* **version**: Print the version of this application.

#### Examples:

    dpl --provider=atlas --token=ATLAS_TOKEN --app=ATLAS_USERNAME/APP_NAME
    dpl --provider=atlas --token=ATLAS_TOKEN --app=ATLAS_USERNAME/APP_NAME --debug --vcs --version
    dpl --provider=atlas --token=ATLAS_TOKEN --app=ATLAS_USERNAME/APP_NAME --exclude="*.log" --include="build/*" --include="bin/*"
    dpl --provider=atlas --token=ATLAS_TOKEN --app=ATLAS_USERNAME/APP_NAME --metadata="foo=bar" --metadata="bar=baz"

### Azure Web Apps:

#### Options:

* **site**: Web App Name (if your app lives at myapp.azurewebsites.net, the name would be myapp).
* **slot**: Optional. Slot name if your app uses staging deployment. (e.g. if your slot lives at myapp-test.azurewebsites.net, the slot would be myapp-test).
* **username**: Web App Deployment Username.
* **password**: Web App Deployment Password.
* **verbose**: If passed, Azure's deployment output will be printed. Warning: If you provide incorrect credentials, Git will print those in clear text. Correct authentication credentials will remain hidden.

#### Environment variables:

 * **AZURE_WA_SITE** Web App Name. Used if the `site` option is omitted.
 * **AZURE_WA_SLOT** Optional. Slot name if your app uses staging deployment. Used if the `slot` option is omitted.
 * **AZURE_WA_USERNAME**: Web App Deployment Username. Used if the `username` option is omitted.
 * **AZURE_WA_PASSWORD**: Web App Deployment Password. Used if the `password` option is omitted.

#### Examples:

    dpl --provider=AzureWebApps --username=depluser --password=deplp@ss --site=dplsite --slot=dplsite-test --verbose

### Divshot.io:

#### Options:

* **api-key**: Divshot.io API key
* **environment**: Which environment (development, staging, production) to deploy to

#### Examples:

    dpl --provider=divshot --api-key=<api-key> --environment=<environment>

### Cloud Foundry:

#### Options:

* **username**: Cloud Foundry username.
* **password**: Cloud Foundry password.
* **organization**: Cloud Foundry target organization.
* **api**: Cloud Foundry api URL
* **space**: Cloud Foundry target space
* **manifest**: Path to manifest file. Optional.
* **skip_ssl_validation**: Skip ssl validation. Optional.

#### Examples:

    dpl --provider=cloudfoundry --username=<username> --password=<password> --organization=<organization> --api=<api> --space=<space> --skip-ssl-validation

### Rackspace Cloud Files:

#### Options:

* **username**: Rackspace Username.
* **api-key**: Rackspace API Key.
* **region**: Cloud Files Region. The region in which your Cloud Files container exists.
* **container**: Container Name. The container where you would like your files to be uploaded.
* **dot_match**: When set to `true`, upload files starting a `.`.

#### Examples:

    dpl --provider=cloudfiles --username=<username> --api-key=<api-key> --region=<region> --container=<container>

### GitHub Pages:

#### Options:

* **github-token**: GitHub oauth token with `repo` permission.
* **repo**: Repo slug, defaults to current one.
* **target-branch**: Branch to push force to, defaults to gh-pages.
* **local-dir**: Directory to push to GitHub Pages, defaults to current.
* **fqdn**: Optional, no default, sets a main domain for your website.
* **project-name**: Defaults to fqdn or repo slug, used for metadata.
* **email**: Optional, comitter info, defaults to deploy@travis-ci.org.
* **name**: Optional, comitter, defaults to Deployment Bot.

#### Examples:

    dpl --provider=pages --github-token=<api-key> --local-dir=build

### GitHub Releases:

#### Options:

* **api-key**: GitHub oauth token with `public_repo` or`repo` permission.
* **user**: GitHub username. Not necessary if `api-key` is used.
* **password**: GitHub Password. Not necessary if `api-key` is used.
* **repo**: GitHub Repo. Defaults to git repo's name.
* **file**: File to upload to GitHub Release.
* **file_glob**: If files should be interpreted as globs (\* and \*\* wildcards). Defaults to false.
* **overwrite**: If files with the same name should be overwritten. Defaults to false.
* **release-number**: Overide automatic release detection, set a release manually.

Additionally, options can be passed to [Octokit](https://github.com/octokit/octokit.rb) client.
These are documented in https://github.com/octokit/octokit.rb/blob/master/lib/octokit/client/releases.rb.

#### GitHub Two Factor Authentication

For accounts using two factor authentication, you have to use an oauth token as a username and password will not work.

#### Examples:

    dpl --provider=releases --api-key=<api-key> --file=build.tar.gz

### Cloud 66

#### Options:

* **redeployment_hook**: The redeployment hook URL. Available from the Information menu within the Cloud 66 portal.

#### Examples:

    dpl --provider=cloud66 --redeployment_hook=<url>

### Hackage:

#### Options:

* **username**: Hackage username.
* **password**: Hackage password.

#### Examples:

    dpl --provider=hackage --username=<username> --password=<password>

### Deis:

#### Options:

* **controller**: Deis controller e.g. deis.deisapps.com
* **username**: Deis username
* **password**: Deis password
* **app**: Deis app
* **cli_version**: Install a specific deis cli version

#### Examples:

    dpl --provider=deis --controller=deis.deisapps.com --username=travis --password=secret --app=example

### Google Cloud Storage:

#### Options:

* **access-key-id**: GCS Interoperable Access Key ID. Info about Interoperable Access Key from [here](https://developers.google.com/storage/docs/migrating).
* **secret-access-key**: GCS Interoperable Access Secret.
* **bucket**: GCS Bucket.
* **upload-dir**: GCS directory to upload to. Defaults to root directory.
* **local-dir**: Local directory to upload from. Can be set from a global perspective (~/travis/build) or relative perspective (build) Defaults to project root.
* **dot_match**: When set to `true`, upload files starting a `.`.
* **detect-encoding**: Set HTTP header `Content-Encoding` for files compressed with `gzip` and `compress` utilities. Defaults to not set.
* **cache_control**: Set HTTP header `Cache-Control` to suggest that the browser cache the file. Defaults to not set. Info is [here](https://developers.google.com/storage/docs/reference-headers#cachecontrol)
* **acl**: Sets the access control for the uploaded objects. Defaults to not set. Info is [here](https://developers.google.com/storage/docs/reference-headers#xgoogacl)

#### Examples:

    dpl --provider=gcs --access-key-id=<access-key-id> --secret-access-key=<secret-access-key> --bucket=<bucket>
    dpl --provider=gcs --access-key-id=<access-key-id> --secret-access-key=<secret-access-key> --bucket=<bucket> --local-dir= BUILD
    dpl --provider=gcs --access-key-id=<access-key-id> --secret-access-key=<secret-access-key> --bucket=<bucket> --acl=public-read
    dpl --provider=gcs --access-key-id=<access-key-id> --secret-access-key=<secret-access-key> --bucket=<bucket> --detect-encoding --cache_control=max-age=99999
    dpl --provider=gcs --access-key-id=<access-key-id> --secret-access-key=<secret-access-key> --bucket=<bucket> --local-dir=BUILD --upload-dir=BUILDS

### BitBalloon:

#### Options:

 * **access_token**: Optional. The access_token which can be found in the `.bitballoon` file after a deployment using the bitballoon CLI. Only required if no `.bitballoon` file is present.
 * **site_id**: Optional. The site_id which can be found in the .bitballoon file after a deployment using the bitballoon CLI. Only required if no `.bitballoon` file is present.
 * **local_dir**: Optional. The sub-directory of the built assets for deployment. Default to current path.

#### Examples:

    dpl --access-token=<access-token> --site-id=3f932c1e-708b-4573-938a-a07d9728c22e
    dpl --access-token=<access-token> --site-id=3f932c1e-708b-4573-938a-a07d9728c22e --local-dir=build

### Puppet Forge:

#### Options:

 * **user**: Required. The user name at Puppet forge.
 * **password**: Required. The Puppet forge password.
 * **url**: Optional. The forge URL to deploy to. Defaults to https://forgeapi.puppetlabs.com/

#### Examples:

    dpl --provider=puppetforge --user=puppetlabs --password=s3cr3t

### packagecloud:

#### Options:

 * **username**: Required. The packagecloud.io username.
 * **token**: Required. The [packagecloud.io api token](https://packagecloud.io/docs/api#api_tokens).
 * **repository**: Required. The repository to push to.
 * **local_dir**: Optional. The sub-directory of the built assets for deployment. Default to current path.
 * **dist**: Required for deb and rpm. The complete list of supported strings can be found on the [packagecloud.io docs](https://packagecloud.io/docs#os_distro_version)

#### Examples:

    dpl --provider=packagecloud --username=packageuser --token=t0k3n --repository=myrepo
    dpl --provider=packagecloud --username=packageuser --token=t0k3n --repository=myrepo --dist=ubuntu/precise
    dpl --provider=packagecloud --username=packageuser --token=t0k3n --repository=myrepo --local-dir="${TRAVIS_BUILD_DIR}/pkgs" --dist=ubuntu/precise

### Catalyze:

#### Options:

 * **target**: Required. The git remote repository to deploy to.
 * **path**: Optional. If using the skip_cleanup option to deploy from current file state, you can optionally specify the pathspec for the files to deploy. If not specified then all files are deployed.

#### Examples:

    dpl --provider=catalyze --target=ssh://git@git.catalyzeapps.com:2222/app1234.git
    dpl --provider=catalyze --target=ssh://git@git.catalyzeapps.com:2222/app1234.git --skip_cleanup=true
    dpl --provider=catalyze --target=ssh://git@git.catalyzeapps.com:2222/app1234.git --skip_cleanup=true --path=build


#### Setup:

1. Get the deployment target for Catalyze:
  1. Make sure your catalyze environment is [associated](https://resources.catalyze.io/paas/paas-cli-reference/#associate).
  2. Get the git remote by running ```git remote -v``` from within the associated repo.
2. Setup a deployment key to Catalyze for Travis CI:
  1. Install the travis-ci cli.
  2. Get the public SSH key for your travis project and save it to a file by running ```travis pubkey > travis.pub```
  3. Add the key as a deploy key using the catalyze cli within the associated repo. For example:  ```catalyze deploy-keys add travisci ./travis.pub code-1```
3. Setup Catalyze as a known host for Travis CI:
  1. List your known hosts by running ```cat ~/.ssh/known_hosts```
  2. Find and copy the line from known_hosts that includes the git remote found in step #1. It'll look something like "[git.catalyzeapps.com]:2222 ecdsa-sha2-nistp256 BBBB12abZmKlLXNo..."
  3. Update your `before_deploy` step in `.travis.yml` to update the `known_hosts` file:

  ```
  before_deploy:  echo "[git.catalyzeapps.com]:2222 ecdsa-sha2-nistp256 BBBB12abZmKlLXNo..." >> ~/.ssh/known_hosts
  ```

### Chef Supermarket:

#### Options:

 * **user_id**: Required. The user name at Chef Supermarket.
 * **client_key**: Required. The client API key file name.
 * **cookbook_category**: Required. The cookbook category in Supermarket (see: https://docs.getchef.com/knife_cookbook_site.html#id12 )

#### Examples:

    dpl --provider=chef-supermarket --user-id=chef --client-key=.travis/client.pem --cookbook-category=Others

### Lambda:

#### Options:

 * **access_key_id**: AWS Access Key ID. Can be obtained from [here](https://console.aws.amazon.com/iam/home?#security_credential).
 * **secret_access_key**: AWS Secret Key. Can be obtained from [here](https://console.aws.amazon.com/iam/home?#security_credential).
 * **region**: AWS Region the Lambda function is running in. Defaults to 'us-east-1'.
 * **function_name**: Required. The name of the Lambda being created / updated.
 * **role**: Required. The ARN of the IAM role to assign to this Lambda function.
 * **handler_name**: Required. The function that Lambda calls to begin execution. For NodeJS, it is exported function for the module.
 * **module_name**: Optional. The name of the module that exports the handler. Defaults to `index`.
 * **zip**: Optional. Either a path to an existing packaged (zipped) Lambda, a directory to package, or a single file to package. Defaults to `Dir.pwd`.
 * **description**: Optional. The description of the Lambda being created / updated. Defaults to "Deploy build #{context.env['TRAVIS_BUILD_NUMBER']} to AWS Lambda via Travis CI"
 * **timeout**: Optional. The function execution time at which Lambda should terminate the function. Defaults to 3 (seconds).
 * **memory_size**: Optional. The amount of memory in MB to allocate to this Lambda. Defaults to 128.
 * **runtime**: Optional. The Lambda runtime to use. Defaults to `node`.
 * **publish**: If `true`, a [new version](http://docs.aws.amazon.com/lambda/latest/dg/versioning-intro.html#versioning-intro-publish-version) of the Lambda function will be created instead of replacing the code of the existing one.

#### Examples:

Deploy contents of current working directory using default module:
```
    dpl --provider="lambda" \
        --access_key_id="${AWS_ACCESS_KEY}" \
        --secret_access_key="${AWS_SECRET_KEY}" \
        --function_name="test-lambda" \
        --role="${AWS_LAMBDA_ROLE}" \
        --handler_name="handler";
```
Deploy contents of a specific directory using specific module name:
```
    dpl --provider="lambda" \
        --access_key_id="${AWS_ACCESS_KEY}" \
        --secret_access_key="${AWS_SECRET_KEY}" \
        --function_name="test-lambda" \
        --role="${AWS_LAMBDA_ROLE}" \
        --zip="${TRAVIS_BUILD_DIR}/dist"  \
        --module_name="copy" \
        --handler_name="handler";
```

### Launchpad:

#### Options:

 * **slug**: Required. `~user-name/project-name/branch-name`
 * **oauth_token**: Required. Your OAUTH token for Launchpad
 * **oauth_token_secret**: Required. Your OAUTH token secret for Launchpad

#### Example:

Deploy contents of current working directory using default module:
```
    dpl --provider="launchpad" \
        --slug="~user-name/project-name/branch-name" \
        --oauth_token="${LAUNCHPAD_OAUTH_TOKEN}" \
        --oauth_token_secret="${LAUNCHPAD_OAUTH_TOKEN_SECRET}";
```

### TestFairy:

Your Android(apk)/iOS(ipa) file will be uploaded to TestFairy,
and your testers can start testing your app.

#### Options:
* **api-key**: TestFairy API Key (https://app.testfairy.com/settings/) run "travis encrypt --add deploy.api-key" on your repo.
* **app-file**: Path to the app file that will be generated after the build (APK/IPA).
* **symbols-file**: Path to the symbols file.
* **keystore-file**: Path to your keystore-file (must, only for android). http://docs.travis-ci.com/user/encrypting-files/
* **storepass**: storepass (must, only for android).
* **alias**: alias (must, only for android).
* **testers-groups**: You can set a tester group to be notified about this build (group1,group1).
* **notify**: If true, an email you a changelog will be sent to your users.
* **auto-update**: If true, all the previous installations of this app will be automatically all upgraded to this version.
* **video-quality**: Video quality settings, "high", "medium" or "low". Default is "high".
* **screenshot-interval**: You can choose "1"\"2"\"10" sec.
* **max-duration**: Maximum session recording length, eg "20m" or "1h". Default is "10m". Maximum "24h".
* **advanced-options**: For example (option1,option2)
* **data-only-wifi**: If true, video and recorded metrics will be sent only when connected to a wifi network.
* **record-on-background**: If true, data will be collected while the app on background.
* **video**: If true, Video recording settings "true", "false". Default is "true".
* **icon-watermark**: Add a small watermark to app icon. Default is "false".
* **metrics**: Comma-separated list of metrics to record. View list on http://docs.testfairy.com/Upload_API.html.

#### Examples:

    dpl --provider=testfairy --api-key=<api-key> --app-file="out/Sample.apk" --keystore-file="out/keystore" --storepass=<storepass> --alias=<alias>

### AWS CodeDeploy:

#### Options:

* **access-key-id**: AWS Access Key.
* **secret_access_key**: AWS Secret Access Key.
* **application**: CodeDeploy Application Name.
* **deployment_group**: CodeDeploy Deployment Group Name.
* **revision_type**: CodeDeploy Revision Type (S3 or GitHub).
* **commit_id**: Commit ID in case of GitHub.
* **repository**: Repository Name in case of GitHub.
* **region**: AWS Availability Zone.
* **wait-until-deployed**: Wait until the app is deployed and return the deployment status (Optional, Default false).

#### Environment variables:

 * **AWS_ACCESS_KEY_ID**: AWS Access Key ID. Used if the `access-key-id` option is omitted.
 * **AWS_SECRET_ACCESS_KEY**: AWS Secret Key. Used if the `secret-access-key` option is omitted.

#### Examples:

    dpl --provider=codedeploy --access-key-id=<aws access key> --secret_access_key=<aws secret access key> --application=<application name> --deployment_group=<deployment group> --revision_type=<s3/github> --commit_id=<commit ID> --repository=<repo name> --region=<AWS availability zone> --wait-until-deployed=<true>

### ExoScale:

#### Options:

* **email**: ExoScale email or Organization ID.
* **password**: ExoScale password.
* **deployment**: ExoScale Deployment. Follows the format "APP_NAME/DEP_NAME".

#### Examples:

    dpl --provider=exoscale --email=<email> --password<password> --deployment=`APP_NAME/DEP_NAME`

### Scalingo:

#### Options:
* **api_key**: scalingo API Key. Not necessary if username and password are used.
* **username**: scalingo username. Not necessary if api_key is used.
* **password**: scalingo password. Not necessary if api_key is used.
* **remote**: Remote url or git remote name of your git repository. By default remote name is "scalingo".
* **branch**: Branch of your git repository. By default branch name is "master".
* **app**: Only necessary if your repository does not contain the appropriate remote. Specifying the app will add a remote to your local repository: `git remote add <remote> git@scalingo.com:<app>.git`

#### Use:

You can connect to Scalingo using your username/password or your api key.
It needs [Scalingo CLI](http://cli.scalingo.com/) which will be [downloaded here](http://cli.scalingo.com/).
Then, it will push your project to Scalingo and deploy it automatically.

Note: You only need to connect once to Scalingo CLI, credentials are stored locally.

#### Examples:

    dpl --provider=scalingo --api_key="aaAAbbBB0011223344"
    dpl --provider=scalingo --username=<username> --password=<password>

    dpl --provider=scalingo --api_key="aaAAbbBB0011223344" --remote="scalingo-staging"
    dpl --provider=scalingo --api_key="aaAAbbBB0011223344" --remote="scalingo-staging" --branch="master"

    dpl --provider=scalingo

### Script:

An elementary provider that executes a single command.

Deployment will be marked a failure if the script exits with nonzero status.

#### Option:

* **script**: script to execute.

#### Example:

    dpl --provider=script --script=./script/deploy.sh

### Google App Engine:

Deploys to Google App Engine and Google App Engine Managed VMs via the Google Cloud SDK and
it's [`gcloud` tool](https://cloud.google.com/sdk/gcloud/) using a [Service Account](https://developers.google.com/console/help/new/#serviceaccounts).
In order to use this provider, please make sure you have the [App Engine Admin API](https://developers.google.com/apis-explorer/#p/appengine/v1beta4/) enabled [in the Google Developers Console](https://console.developers.google.com/project/_/apiui/apiview/appengine/overview).

#### Options:

* **project**: [Project ID](https://developers.google.com/console/help/new/#projectnumber) used to identify the project on Google Cloud.
* **keyfile**: Path to the JSON file containing your [Service Account](https://developers.google.com/console/help/new/#serviceaccounts) credentials in [JSON Web Token](https://tools.ietf.org/html/rfc7519) format. To be obtained via the [Google Developers Console](https://console.developers.google.com/project/_/apiui/credential). Defaults to `"service-account.json"`. Note that this file should be handled with care as it contains authorization keys.
* **config**: Path to your module configuration file. Defaults to `"app.yaml"`. This file is runtime dependent ([Go](https://cloud.google.com/appengine/docs/go/config/appconfig), [Java](https://cloud.google.com/appengine/docs/java/configyaml/appconfig_yaml), [PHP](https://developers.google.com/console/help/new/#projectnumber), [Python](https://cloud.google.com/appengine/docs/python/config/appconfig))
* **version**: The version of the app that will be created or replaced by this deployment. If you do not specify a version, one will be generated for you. See [`gcloud preview app deploy`](https://cloud.google.com/sdk/gcloud/reference/preview/app/deploy)
* **no_promote**: Flag to not promote the deployed version. See [`gcloud preview app deploy`](https://cloud.google.com/sdk/gcloud/reference/preview/app/deploy)
* **verbosity**: Let's you adjust the verbosity when invoking `"gcloud"`. Defaults to `"warning"`. See [`gcloud`](https://cloud.google.com/sdk/gcloud/reference/).
* **no_stop_previous_version**: Flag to prevent your deployment from stopping the previously promoted version. This is from the future, so might not work (yet). See [`gcloud preview app deploy`](https://cloud.google.com/sdk/gcloud/reference/preview/app/deploy)

#### Environment variables:

 * **GOOGLECLOUDPROJECT** or **CLOUDSDK_CORE_PROJECT**: Can be used instead of the `project` option.
 * **GOOGLECLOUDKEYFILE**: Can be used instead of the `keyfile` option.

#### Example:

    dpl --provider=gae --project=example --no_promote=true

### Firebase:

#### Options:

* **token**: Your Firebase CI access token (generate with `firebase login:ci`)
* **project**: Deploy to a different Firebase project than specified in your `firebase.json` (e.g. `myapp-staging`)

#### Examples:

    dpl --provider=firebase --token=<token> --project=<project>



### Surge.sh

#### Options:

* **project** Path to project folder relative to repo root. Defaults to repo root if not set.
* **domain** Domain to publish to. Can be omitted if domain is set in the `CNAME` file in the project folder.


#### Environment variables:

* **SURGE_LOGIN**: Set it to the email address you use with Surge
* **SURGE_TOKEN**: Set it to your login token (get it by doing a `surge token`)

#### Example:
<<<<<<< HEAD
    dpl --provider=surge --project=<project-path> --domain=<domain-name>
=======
    dpl --provider=surge --project=<project-path> --domain=<domain-name>

### Bluemix Cloud Foundry:

#### Options:

* **username**: Bluemix username.
* **password**: Bluemix password.
* **organization**: Bluemix target organization.
* **space**: Bluemix target space
* **region**: Bluemix region [ng, eu-gb, au-syd]. Optional, default US region (ng).
* **api**: Bluemix api URL. Optional for Bluemix dedicated. Explicit **api** setting precedence over **region** setting.
* **manifest**: Path to manifest file. Optional.
* **skip_ssl_validation**: Skip ssl validation. Optional.

#### Examples:

    dpl --provider=bluemixcf --username=<username> --password=<password> --organization=<organization> --region=<region> --space=<space> --skip-ssl-validation
>>>>>>> 9c2c59d3
<|MERGE_RESOLUTION|>--- conflicted
+++ resolved
@@ -910,9 +910,6 @@
 * **SURGE_TOKEN**: Set it to your login token (get it by doing a `surge token`)
 
 #### Example:
-<<<<<<< HEAD
-    dpl --provider=surge --project=<project-path> --domain=<domain-name>
-=======
     dpl --provider=surge --project=<project-path> --domain=<domain-name>
 
 ### Bluemix Cloud Foundry:
@@ -930,5 +927,4 @@
 
 #### Examples:
 
-    dpl --provider=bluemixcf --username=<username> --password=<password> --organization=<organization> --region=<region> --space=<space> --skip-ssl-validation
->>>>>>> 9c2c59d3
+    dpl --provider=bluemixcf --username=<username> --password=<password> --organization=<organization> --region=<region> --space=<space> --skip-ssl-validation