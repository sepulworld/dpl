--- conflicted
+++ resolved
@@ -499,14 +499,9 @@
 
 #### Environment variables:
 
-<<<<<<< HEAD
- * **AWS_ACCESS_KEY_ID**: AWS Access Key ID. Used if the `access-key-id` option is omitted.
- * **AWS_SECRET_ACCESS_KEY**: AWS Secret Key. Used if the `secret-access-key` option is omitted.
-=======
  * **ELASTIC_BEANSTALK_ENV**: Elastic Beanstalk environment name which will be updated. Is only used if `env` option is omitted.
  * **ELASTIC_BEANSTALK_VERSION**: Label name of the new version.
  * **ELASTIC_BEANSTALK_DESCRIPTION**: Description of the new version. Defaults to the last commit message.
->>>>>>> 4f8ceee6
 
 #### Examples:
 
