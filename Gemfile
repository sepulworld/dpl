--- conflicted
+++ resolved
@@ -66,11 +66,9 @@
   gem 'puppet-blacksmith'
 end
 
-<<<<<<< HEAD
 group :packagecloud do
   gem 'packagecloud-ruby', '= 0.2.17'
-=======
+
 group :chef_supermarket do
   gem 'chef'
->>>>>>> e8305285
 end