--- conflicted
+++ resolved
@@ -21,12 +21,9 @@
     autoload :CloudFiles,   'dpl/provider/cloud_files'
     autoload :OpsWorks,     'dpl/provider/ops_works'
     autoload :Modulus,      'dpl/provider/modulus'
-<<<<<<< HEAD
     autoload :Releases,     'dpl/provider/releases'
     autoload :Cloud66,      'dpl/provider/cloud66'
-=======
     autoload :Ninefold,     'dpl/provider/ninefold'
->>>>>>> fd243f68
 
     def self.new(context, options)
       return super if self < Provider
