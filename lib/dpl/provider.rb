--- conflicted
+++ resolved
@@ -34,11 +34,8 @@
     autoload :Biicode,      'dpl/provider/biicode'
     autoload :ElasticBeanstalk, 'dpl/provider/elastic_beanstalk'
     autoload :PuppetForge,  'dpl/provider/puppet_forge'
-<<<<<<< HEAD
     autoload :Packagecloud, 'dpl/provider/packagecloud'
-=======
     autoload :ChefSupermarket,  'dpl/provider/chef_supermarket'
->>>>>>> e8305285
 
 
     def self.new(context, options)
