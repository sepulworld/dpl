--- conflicted
+++ resolved
@@ -25,11 +25,7 @@
 
         def upload_archive
           log "uploading application archive"
-<<<<<<< HEAD
           context.shell "curl #{verbose_flag} #{retry_flag} #{Shellwords.escape(put_url)} -X PUT -H 'Content-Type:' -H 'Expect:' --data-binary @#{archive_file}"
-=======
-          context.shell "curl #{verbose_flag} #{ssl_protocol_flag} #{retry_flag} #{Shellwords.escape(put_url)} -X PUT -H 'Content-Type:' --data-binary @#{archive_file}"
->>>>>>> 554b89f9
         end
 
         def trigger_build
